# -*- mode: ruby -*-
# vi: set ft=ruby :

provision_common = <<SCRIPT
## setup the environment file. Export the env-vars passed as args to 'vagrant up'
echo Args passed: [[ $@ ]]
echo 'export GOPATH=/opt/golang' > /etc/profile.d/envvar.sh
echo 'export GOBIN=$GOPATH/bin' >> /etc/profile.d/envvar.sh
echo 'export GOSRC=$GOPATH/src' >> /etc/profile.d/envvar.sh
echo 'export PATH=$PATH:/usr/local/go/bin:$GOBIN' >> /etc/profile.d/envvar.sh
if [ $# -gt 0 ]; then
    echo "export $@" >> /etc/profile.d/envvar.sh
fi

## source the environment
. /etc/profile.d/envvar.sh || exit 1

## install basic packages
(apt-get update -qq > /dev/null && apt-get install -y vim curl python-software-properties git > /dev/null) || exit 1

## install Go 1.4
(cd /usr/local/ && \
curl -L https://storage.googleapis.com/golang/go1.4.linux-amd64.tar.gz -o go1.4.linux-amd64.tar.gz && \
tar -xzf go1.4.linux-amd64.tar.gz) || exit 1

## install etcd
(cd /tmp && \
curl -L  https://github.com/coreos/etcd/releases/download/v2.0.0/etcd-v2.0.0-linux-amd64.tar.gz -o etcd-v2.0.0-linux-amd64.tar.gz && \
tar xzvf etcd-v2.0.0-linux-amd64.tar.gz && \
cd /usr/bin && \
<<<<<<< HEAD
ln -s /tmp/etcd-v2.0.0-linux-amd64/etcd && \
ln -s /tmp/etcd-v2.0.0-linux-amd64/etcdctl && \
etcd > /dev/null &) || exit 1
=======
ln -s /tmp/etcd-v0.4.6-linux-amd64/etcd && \
ln -s /tmp/etcd-v0.4.6-linux-amd64/etcdctl) || exit 1
>>>>>>> b54fd552

## install and start docker
(curl -sSL https://get.docker.com/ubuntu/ | sh > /dev/null) || exit 1

## link the netplugin repo, for a quick test-fix-test turn-around
(mkdir -p $GOSRC/github.com/contiv && \
ln -s /vagrant $GOSRC/github.com/contiv/netplugin) || exit 1

## install openvswitch and enable ovsdb-server to listen for incoming requests
(apt-get install -y openvswitch-switch > /dev/null && \
ovs-vsctl set-manager tcp:127.0.0.1:6640 && \
ovs-vsctl set-manager ptcp:6640) || exit 1
SCRIPT

VAGRANTFILE_API_VERSION = "2"
Vagrant.configure(VAGRANTFILE_API_VERSION) do |config|
    config.vm.box = "ubuntu/trusty64"
    num_nodes = ( ENV['CONTIV_NODES'] || 1).to_i
    base_ip = "192.168.2."
    node_ips = num_nodes.times.collect { |n| base_ip + "#{n+10}" }
    num_nodes.times do |n|
        node_name = "netplugin-node#{n+1}"
        node_addr = node_ips[n]
        # Form node's etcd peers. If it's the first or only node we let it's peer list to be empty for it to bootstrap the cluster
        node_peers = ""
        node_ips.each { |ip| if ip != node_addr  && n != 0 then node_peers += "\"#{ip}:7001\" "  end}
        node_peers = node_peers.strip().gsub(' ', ',')
        config.vm.define node_name do |node|
            node.vm.hostname = node_name
            node.vm.network :private_network, ip: node_addr, virtualbox__intnet: "true"
            node.vm.provider "virtualbox" do |v|
                v.customize ['modifyvm', :id, '--nicpromisc2', 'allow-all']
            end
            node.vm.provision "shell" do |s|
                s.inline = provision_common
                s.args = ENV['CONTIV_ENV']
            end
provision_node = <<SCRIPT
## prepare node's etcd config
echo 'addr = "#{node_addr}:4001"' > /etc/profile.d/etcd.conf
echo 'bind_addr = "0.0.0.0:4001"' >> /etc/profile.d/etcd.conf
echo 'peers = [#{node_peers}]' >> /etc/profile.d/etcd.conf
echo 'name = "#{node_name}"' >> /etc/profile.d/etcd.conf
echo 'verbose = false' >> /etc/profile.d/etcd.conf
echo '[peer]' >> /etc/profile.d/etcd.conf
echo 'addr = "#{node_addr}:7001"' >> /etc/profile.d/etcd.conf

## start etcd with generated config
(etcd -config=/etc/profile.d/etcd.conf &) || exit 1
SCRIPT
            node.vm.provision "shell" do |s|
                s.inline = provision_node
            end
        end
    end
end<|MERGE_RESOLUTION|>--- conflicted
+++ resolved
@@ -28,14 +28,9 @@
 curl -L  https://github.com/coreos/etcd/releases/download/v2.0.0/etcd-v2.0.0-linux-amd64.tar.gz -o etcd-v2.0.0-linux-amd64.tar.gz && \
 tar xzvf etcd-v2.0.0-linux-amd64.tar.gz && \
 cd /usr/bin && \
-<<<<<<< HEAD
 ln -s /tmp/etcd-v2.0.0-linux-amd64/etcd && \
 ln -s /tmp/etcd-v2.0.0-linux-amd64/etcdctl && \
 etcd > /dev/null &) || exit 1
-=======
-ln -s /tmp/etcd-v0.4.6-linux-amd64/etcd && \
-ln -s /tmp/etcd-v0.4.6-linux-amd64/etcdctl) || exit 1
->>>>>>> b54fd552
 
 ## install and start docker
 (curl -sSL https://get.docker.com/ubuntu/ | sh > /dev/null) || exit 1
